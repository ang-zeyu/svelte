import deindent from '../utils/deindent.js';
import counter from '../utils/counter.js';

export default {
	enter ( generator, node ) {
		const i = generator.counters.each++;
		const name = `eachBlock_${i}`;
		const anchor = `${name}_anchor`;
		const renderer = `renderEachBlock_${i}`;

		const listName = `${name}_value`;

		generator.addSourcemapLocations( node.expression );

		const { dependencies, snippet } = generator.contextualise( node.expression );

		generator.addElement( anchor, `document.createComment( ${JSON.stringify( `#each ${generator.source.slice( node.expression.start, node.expression.end )}` )} )`, true );

		generator.current.initStatements.push( deindent`
			var ${name}_value = ${snippet};
			var ${name}_fragment = document.createDocumentFragment();
			var ${name}_iterations = [];

			for ( var i = 0; i < ${name}_value.length; i += 1 ) {
				${name}_iterations[i] = ${renderer}( ${generator.current.params}, ${listName}, ${listName}[i], i, component, ${name}_fragment );
			}

			${anchor}.parentNode.insertBefore( ${name}_fragment, ${anchor} );
		` );

		generator.current.updateStatements.push( deindent`
			var ${name}_value = ${snippet};

			for ( var i = 0; i < ${name}_value.length; i += 1 ) {
				if ( !${name}_iterations[i] ) {
					${name}_iterations[i] = ${renderer}( ${generator.current.params}, ${listName}, ${listName}[i], i, component, ${name}_fragment );
				} else {
					${name}_iterations[i].update( changed, ${generator.current.params}, ${listName}, ${listName}[i], i );
				}
			}

			for ( var i = ${name}_value.length; i < ${name}_iterations.length; i += 1 ) {
				${name}_iterations[i].teardown( true );
			}

			${anchor}.parentNode.insertBefore( ${name}_fragment, ${anchor} );
			${name}_iterations.length = ${listName}.length;
		` );

		const needsTeardown = generator.current.localElementDepth === 0;
		generator.current.teardownStatements.push( deindent`
<<<<<<< HEAD
			for ( var i = 0; i < ${name}_iterations.length; i += 1 ) {
				${name}_iterations[i].teardown( detach );
=======
			for ( let i = 0; i < ${name}_iterations.length; i += 1 ) {
				${name}_iterations[i].teardown( ${needsTeardown ? 'detach' : 'false'} );
>>>>>>> 348c5e46
			}
		` );

		const indexNames = Object.assign( {}, generator.current.indexNames );
		const indexName = indexNames[ node.context ] = ( node.index || `${node.context}__index` );

		const listNames = Object.assign( {}, generator.current.listNames );
		listNames[ node.context ] = listName;

		const contexts = Object.assign( {}, generator.current.contexts );
		contexts[ node.context ] = true;

		const indexes = Object.assign( {}, generator.current.indexes );
		if ( node.index ) indexes[ indexName ] = node.context;

		const contextDependencies = Object.assign( {}, generator.current.contextDependencies );
		contextDependencies[ node.context ] = dependencies;

		const params = generator.current.params + `, ${listName}, ${node.context}, ${indexName}`;

		generator.push({
			useAnchor: false,
			name: renderer,
			target: 'target',
			expression: node.expression,
			context: node.context,
			localElementDepth: 0,

			contextDependencies,
			contexts,
			indexes,

			indexNames,
			listNames,
			params,

			initStatements: [],
			updateStatements: [ Object.keys( contexts ).map( contextName => {
				const listName = listNames[ contextName ];
				const indexName = indexNames[ contextName ];

				return `var ${contextName} = ${listName}[${indexName}];`;
			}).join( '\n' ) ],
			teardownStatements: [],

			counter: counter(),

			parent: generator.current
		});
	},

	leave ( generator ) {
		generator.addRenderer( generator.current );
		generator.pop();
	}
};<|MERGE_RESOLUTION|>--- conflicted
+++ resolved
@@ -49,13 +49,8 @@
 
 		const needsTeardown = generator.current.localElementDepth === 0;
 		generator.current.teardownStatements.push( deindent`
-<<<<<<< HEAD
 			for ( var i = 0; i < ${name}_iterations.length; i += 1 ) {
-				${name}_iterations[i].teardown( detach );
-=======
-			for ( let i = 0; i < ${name}_iterations.length; i += 1 ) {
 				${name}_iterations[i].teardown( ${needsTeardown ? 'detach' : 'false'} );
->>>>>>> 348c5e46
 			}
 		` );
 
