import deindent from '../../../utils/deindent.js';
import CodeBuilder from '../../../utils/CodeBuilder.js';
import addComponentAttributes from './attributes/addComponentAttributes.js';

function capDown ( name ) {
	return `${name[0].toLowerCase()}${name.slice( 1 )}`;
}

function stringifyProps ( props ) {
	if ( !props.length ) return '{}';

	const joined = props.join( ', ' );
	if ( joined.length > 40 ) {
		// make larger data objects readable
		return `{\n\t${props.join( ',\n\t' )}\n}`;
	}

	return `{ ${joined} }`;
}

export default {
	enter ( generator, node ) {
		const hasChildren = node.children.length > 0;
		const { current } = generator;
		const name = current.getUniqueName( capDown( node.name === ':Self' ? generator.name : node.name ) );

		const local = {
			name,
			namespace: current.namespace,
			isComponent: true,

			allUsedContexts: [],

			init: new CodeBuilder(),
			update: new CodeBuilder()
		};

		const isToplevel = current.localElementDepth === 0;

		generator.hasComponents = true;

		addComponentAttributes( generator, node, local );

		if ( local.allUsedContexts.length ) {
			const initialProps = local.allUsedContexts.map( contextName => {
				if ( contextName === 'root' ) return `root: root`;

				const listName = current.listNames.get( contextName );
				const indexName = current.indexNames.get( contextName );

				return `${listName}: ${listName},\n${indexName}: ${indexName}`;
			}).join( ',\n' );

			const updates = local.allUsedContexts.map( contextName => {
				if ( contextName === 'root' ) return `${name}._context.root = root;`;

				const listName = current.listNames.get( contextName );
				const indexName = current.indexNames.get( contextName );

				return `${name}._context.${listName} = ${listName};\n${name}._context.${indexName} = ${indexName};`;
			}).join( '\n' );

			local.init.addBlock( deindent`
				${name}._context = {
					${initialProps}
				};
			` );

			local.update.addBlock( updates );
		}

		const componentInitProperties = [
			`target: ${!isToplevel ? current.target: 'null'}`,
			`_root: ${current.component}._root || ${current.component}`
		];

		// Component has children, put them in a separate {{yield}} block
		if ( hasChildren ) {
			const yieldName = generator.getUniqueName( `render_${name}_yield_fragment` );
			const params = current.params.join( ', ' );

			generator.generateBlock( node, yieldName, 'block' );

			const yieldFragment = current.getUniqueName( `${name}_yield_fragment` );

			current.builders.init.addLine(
				`var ${yieldFragment} = ${yieldName}( ${params}, ${current.component} );`
			);

			current.builders.update.addLine(
				`${yieldFragment}.update( changed, ${params} );`
			);

			componentInitProperties.push( `_yield: ${yieldFragment}`);
		}

		const statements = [];

		if ( local.staticAttributes.length || local.dynamicAttributes.length || local.bindings.length ) {
			const initialProps = local.staticAttributes
				.concat( local.dynamicAttributes )
				.map( attribute => `${attribute.name}: ${attribute.value}` );
<<<<<<< HEAD

			const initialPropString = stringifyProps( initialProps );
=======
			const initialData = current.getUniqueName( `${name}_initial_data` );

			if ( initialProps.length ) {
				statements.push( deindent`
					var ${initialData} = {
						${initialProps.join( ',\n' )}
					};
				` );
			} else {
				statements.push( `var ${initialData} = {};` );
			}
>>>>>>> 9da4e80a

			if ( local.bindings.length ) {
				const initialData = current.getUniqueName( `${name}_initialData` );

				statements.push( `var ${name}_initialData = ${initialPropString};` );

				local.bindings.forEach( binding => {
					statements.push( `if ( ${binding.prop} in ${binding.obj} ) ${initialData}.${binding.name} = ${binding.value};` );
				});

				componentInitProperties.push( `data: ${initialData}` );
			} else if ( initialProps.length ) {
				componentInitProperties.push( `data: ${initialPropString}` );
			}
		}

		const expression = node.name === ':Self' ? generator.name : generator.importedComponents.get( node.name ) || `${generator.alias( 'template' )}.components.${node.name}`;

		local.init.addBlockAtStart( deindent`
			${statements.join( '\n' )}
			var ${name} = new ${expression}({
				${componentInitProperties.join(',\n')}
			});
		` );

		if ( isToplevel ) {
			current.builders.mount.addLine( `${name}._fragment.mount( target, anchor );` );
		}

		if ( local.dynamicAttributes.length ) {
			const updates = local.dynamicAttributes.map( attribute => {
				if ( attribute.dependencies.length ) {
					return deindent`
						if ( ${attribute.dependencies.map( dependency => `'${dependency}' in changed` ).join( '||' )} ) ${name}_changes.${attribute.name} = ${attribute.value};
					`;
				}

				// TODO this is an odd situation to encounter – I *think* it should only happen with
				// each block indices, in which case it may be possible to optimise this
				return `${name}_changes.${attribute.name} = ${attribute.value};`;
			});

			local.update.addBlock( deindent`
				var ${name}_changes = {};

				${updates.join( '\n' )}

				if ( Object.keys( ${name}_changes ).length ) ${name}.set( ${name}_changes );
			` );
		}

		current.builders.teardown.addLine( `${name}.destroy( ${isToplevel ? 'detach' : 'false'} );` );

		current.builders.init.addBlock( local.init );
		if ( !local.update.isEmpty() ) current.builders.update.addBlock( local.update );

		generator.push({
			type: 'component',
			namespace: local.namespace,
			target: name,
			parent: current,
			localElementDepth: current.localElementDepth + 1,
			key: null
		});
	},

	leave ( generator ) {
		generator.pop();
	}
};<|MERGE_RESOLUTION|>--- conflicted
+++ resolved
@@ -100,27 +100,13 @@
 			const initialProps = local.staticAttributes
 				.concat( local.dynamicAttributes )
 				.map( attribute => `${attribute.name}: ${attribute.value}` );
-<<<<<<< HEAD
 
 			const initialPropString = stringifyProps( initialProps );
-=======
-			const initialData = current.getUniqueName( `${name}_initial_data` );
-
-			if ( initialProps.length ) {
-				statements.push( deindent`
-					var ${initialData} = {
-						${initialProps.join( ',\n' )}
-					};
-				` );
-			} else {
-				statements.push( `var ${initialData} = {};` );
-			}
->>>>>>> 9da4e80a
 
 			if ( local.bindings.length ) {
-				const initialData = current.getUniqueName( `${name}_initialData` );
+				const initialData = current.getUniqueName( `${name}_initial_data` );
 
-				statements.push( `var ${name}_initialData = ${initialPropString};` );
+				statements.push( `var ${name}_initial_data = ${initialPropString};` );
 
 				local.bindings.forEach( binding => {
 					statements.push( `if ( ${binding.prop} in ${binding.obj} ) ${initialData}.${binding.name} = ${binding.value};` );
