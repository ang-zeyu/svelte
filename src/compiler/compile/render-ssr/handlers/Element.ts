import { is_void, quote_prop_if_necessary, quote_name_if_necessary } from '../../../utils/names';
import Attribute from '../../nodes/Attribute';
import Class from '../../nodes/Class';
import { snip } from '../../utils/snip';
import { stringify_attribute } from '../../utils/stringify_attribute';
import { get_slot_scope } from './shared/get_slot_scope';
import Renderer, { RenderOptions } from '../Renderer';
import Element from '../../nodes/Element';
import Text from '../../nodes/Text';

// source: https://gist.github.com/ArjanSchouten/0b8574a6ad7f5065a5e7
const boolean_attributes = new Set([
	'async',
	'autocomplete',
	'autofocus',
	'autoplay',
	'border',
	'challenge',
	'checked',
	'compact',
	'contenteditable',
	'controls',
	'default',
	'defer',
	'disabled',
	'formnovalidate',
	'frameborder',
	'hidden',
	'indeterminate',
	'ismap',
	'loop',
	'multiple',
	'muted',
	'nohref',
	'noresize',
	'noshade',
	'novalidate',
	'nowrap',
	'open',
	'readonly',
	'required',
	'reversed',
	'scoped',
	'scrolling',
	'seamless',
	'selected',
	'sortable',
	'spellcheck',
	'translate'
]);

export default function(node: Element, renderer: Renderer, options: RenderOptions & {
	slot_scopes: Map<any, any>;
}) {
	let opening_tag = `<${node.name}`;

	// awkward special case
	let node_contents;
	let value;

	const contenteditable = (
		node.name !== 'textarea' &&
		node.name !== 'input' &&
		node.attributes.some((attribute) => attribute.name === 'contenteditable')
	);

	const slot = node.get_static_attribute_value('slot');
	const component = node.find_nearest(/InlineComponent/);
	if (slot && component) {
		const slot = node.attributes.find((attribute) => attribute.name === 'slot');
		const slot_name = (slot.chunks[0] as Text).data;
		const target = renderer.targets[renderer.targets.length - 1];
		target.slot_stack.push(slot_name);
		target.slots[slot_name] = '';

		const lets = node.lets;
		const seen = new Set(lets.map(l => l.name));

		component.lets.forEach(l => {
			if (!seen.has(l.name)) lets.push(l);
		});

		options.slot_scopes.set(slot_name, get_slot_scope(node.lets));
	}

	const class_expression = node.classes.map((class_directive: Class) => {
		const { expression, name } = class_directive;
		const snippet = expression ? snip(expression) : `ctx${quote_prop_if_necessary(name)}`;
		return `${snippet} ? "${name}" : ""`;
	}).join(', ');

	let add_class_attribute = class_expression ? true : false;

	if (node.attributes.find(attr => attr.is_spread)) {
		// TODO dry this out
		const args = [];
		node.attributes.forEach(attribute => {
			if (attribute.is_spread) {
				args.push(snip(attribute.expression));
			} else {
				if (attribute.name === 'value' && node.name === 'textarea') {
					node_contents = stringify_attribute(attribute, true);
				} else if (attribute.is_true) {
					args.push(`{ ${quote_name_if_necessary(attribute.name)}: true }`);
				} else if (
					boolean_attributes.has(attribute.name) &&
					attribute.chunks.length === 1 &&
					attribute.chunks[0].type !== 'Text'
				) {
					// a boolean attribute with one non-Text chunk
					args.push(`{ ${quote_name_if_necessary(attribute.name)}: ${snip(attribute.chunks[0])} }`);
				} else {
					args.push(`{ ${quote_name_if_necessary(attribute.name)}: \`${stringify_attribute(attribute, true)}\` }`);
				}
			}
		});

		opening_tag += "${@spread([" + args.join(', ') + "])}";
	} else {
		node.attributes.forEach((attribute: Attribute) => {
			if (attribute.type !== 'Attribute') return;

			if (attribute.name === 'value' && node.name === 'textarea') {
				node_contents = stringify_attribute(attribute, true);
			} else if (attribute.is_true) {
				opening_tag += ` ${attribute.name}`;
			} else if (
				boolean_attributes.has(attribute.name) &&
				attribute.chunks.length === 1 &&
				attribute.chunks[0].type !== 'Text'
			) {
				// a boolean attribute with one non-Text chunk
				opening_tag += '${' + snip(attribute.chunks[0]) + ' ? " ' + attribute.name + '" : "" }';
			} else if (attribute.name === 'class' && class_expression) {
				add_class_attribute = false;
				opening_tag += ` class="\${[\`${stringify_attribute(attribute, true)}\`, ${class_expression}].join(' ').trim() }"`;
			} else if (attribute.chunks.length === 1 && attribute.chunks[0].type !== 'Text') {
				const { name } = attribute;
				const snippet = snip(attribute.chunks[0]);

				opening_tag += '${(v => v == null ? "" : ` ' + name + '="${@escape(' + snippet + ')}"`)(' + snippet + ')}';
			} else {
				opening_tag += ` ${attribute.name}="${stringify_attribute(attribute, true)}"`;
			}
		});
	}

	node.bindings.forEach(binding => {
		const { name, expression } = binding;

		if (binding.is_readonly) {
			return;
		}

		if (name === 'group') {
			// TODO server-render group bindings
		} else if (contenteditable && (name === 'textContent' || name === 'innerHTML')) {
			node_contents = snip(expression);
			value = name === 'textContent' ? '@escape($$value)' : '$$value';
		} else if (binding.name === 'value' && node.name === 'textarea') {
			const snippet = snip(expression);
			node_contents = '${(' + snippet + ') || ""}';
		} else {
			const snippet = snip(expression);
<<<<<<< HEAD
			opening_tag += ' ${(v => v ? ("' + name + '" + (v === true ? "" : "=" + @_JSON.stringify(v))) : "")(' + snippet + ')}';
=======
			opening_tag += '${@add_attribute("' + name + '", ' + snippet + ')}';
>>>>>>> 2de0f1cb
		}
	});

	if (add_class_attribute) {
		opening_tag += `\${@add_classes([${class_expression}].join(' ').trim())}`;
	}

	opening_tag += '>';

	renderer.append(opening_tag);

	if (node_contents !== undefined) {
		if (contenteditable) {
			renderer.append('${($$value => $$value === void 0 ? `');
			renderer.render(node.children, options);
			renderer.append('` : ' + value + ')(' + node_contents + ')}');
		} else {
			renderer.append(node_contents);
		}
	} else {
		renderer.render(node.children, options);
	}

	if (!is_void(node.name)) {
		renderer.append(`</${node.name}>`);
	}
}<|MERGE_RESOLUTION|>--- conflicted
+++ resolved
@@ -162,11 +162,7 @@
 			node_contents = '${(' + snippet + ') || ""}';
 		} else {
 			const snippet = snip(expression);
-<<<<<<< HEAD
-			opening_tag += ' ${(v => v ? ("' + name + '" + (v === true ? "" : "=" + @_JSON.stringify(v))) : "")(' + snippet + ')}';
-=======
 			opening_tag += '${@add_attribute("' + name + '", ' + snippet + ')}';
->>>>>>> 2de0f1cb
 		}
 	});
 
